# Changelog
All notable changes to this project will be documented in this file.

The format is based on [Keep a Changelog](http://keepachangelog.com/en/1.0.0/)
and this project adheres to [Semantic Versioning](http://semver.org/spec/v2.0.0.html).

<<<<<<< HEAD
## [Unreleased]
### Added
- Add appengine group subcommand
- Add support for credentials inhibition
- Add support for interfaces stats in device describe subcommand
- Add appengine stats subcommand
=======
## [0.10.5] - 2020-01-25
### Added
- Added "cluster instance upgrade", to upgrade Astarte instances
- Added "cluster instance change-profile", to change an existing Astarte instance's deployment profile

### Fixed
- Fixed Cluster Resource parsing in some corner case situations
- Do not take into account prereleases when looking for latest versions
>>>>>>> fdff5360

## [0.10.4] - 2019-12-11
### Added
- Added the new cluster command, to manage remote, Kubernetes-based, clusters
- pairing: add unregister subcommand, allowing to register again a device that already requested its
  credentials

### Fixed
- Avoid flaky parsing when "value" is a path token (#48)

## [0.10.3] - 2019-11-06
### Added
- appengine: Aggregates are correctly supported in get-samples
- appengine: get-samples performs path validation against the requested interface
- utils: add command to convert a Device ID to its UUID representation and viceversa
- Added common aliases for all commands where this is applicable
- appengine: devices data-snapshot now accepts an additional argument to print the snapshot of a specific interface only

### Changed
- "appengine device describe" has been renamed into "appengine device show"

## [0.10.2] - 2019-10-22
### Added
- appengine: Add an option to skip Realm Management checks, where possible
- Add possibility to use a token instead of the private key

## [0.10.1] - 2019-10-18
### Added
- Add commands to generate Device IDs and authentication JWTs
- Add gobuild.sh script
- Add shell completion generator command
- Add CI
- Add appengine command and subcommands

### Fixed
- Fix keypair generation
- Fix Datacenter Replication checks in realm creation command
- Fix a bug that prevented realm key to be set from the command line

### Changed
- utils gen-jwt accepts the private key through -k rather than through -p, just like all other commands

## [0.10.0] - 2019-09-20
### Added
- Initial release<|MERGE_RESOLUTION|>--- conflicted
+++ resolved
@@ -4,14 +4,13 @@
 The format is based on [Keep a Changelog](http://keepachangelog.com/en/1.0.0/)
 and this project adheres to [Semantic Versioning](http://semver.org/spec/v2.0.0.html).
 
-<<<<<<< HEAD
 ## [Unreleased]
 ### Added
 - Add appengine group subcommand
 - Add support for credentials inhibition
 - Add support for interfaces stats in device describe subcommand
 - Add appengine stats subcommand
-=======
+
 ## [0.10.5] - 2020-01-25
 ### Added
 - Added "cluster instance upgrade", to upgrade Astarte instances
@@ -20,7 +19,6 @@
 ### Fixed
 - Fixed Cluster Resource parsing in some corner case situations
 - Do not take into account prereleases when looking for latest versions
->>>>>>> fdff5360
 
 ## [0.10.4] - 2019-12-11
 ### Added
