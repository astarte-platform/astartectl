--- conflicted
+++ resolved
@@ -14,19 +14,10 @@
       uses: actions/checkout@v3
       with:
         fetch-depth: 0
-<<<<<<< HEAD
     - name: Set up Go 1.20
       uses: actions/setup-go@v4
       with:
         go-version: 1.20.x
-=======
-
-    - name: Set up Go 1.18
-      uses: actions/setup-go@v4
-      with:
-        go-version: 1.18.x
-
->>>>>>> 2b0902d9
     - name: Run GoReleaser
       uses: goreleaser/goreleaser-action@v4
       with:
